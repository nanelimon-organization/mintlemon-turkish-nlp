from setuptools import setup, find_packages

def get_long_description():
    with open("README.md", "r", encoding="utf-8") as f:
        return f.read()

setup(
    name="mintlemon-turkish-nlp",
<<<<<<< HEAD
    version = "0.3.0",
=======
    version = "0.2.6",
>>>>>>> 45461ba5
    description="Mint & Lemon Turkish NLP Library developed by Mint & Lemon Development Team.",
    author="Mint&Lemon",
    license="Apache License, Version 2.0",
    long_description=get_long_description(),
    long_description_content_type="text/markdown",
    url="https://github.com/Teknofest-Nane-Limon/mintlemon-turkish-nlp",
    project_urls={
        "Tracker": "https://github.com/Teknofest-Nane-Limon/mintlemon-turkish-nlp/issues",
        "Documentation": "https://mintlemon-turkish-nlp.readthedocs.io",
    },
    classifiers=[
        "Development Status :: 2 - Pre-Alpha",
        "Intended Audience :: Developers",
        "Intended Audience :: Education",
        "Intended Audience :: Information Technology",
        "Intended Audience :: Science/Research",
        "Topic :: Text Processing",
        "Topic :: Software Development",
        "Topic :: Software Development :: Libraries",
        "Topic :: Scientific/Engineering :: Mathematics",
        "Topic :: Scientific/Engineering :: Artificial Intelligence",
        "Topic :: Scientific/Engineering :: Information Analysis",
        "Programming Language :: Python",
        "Programming Language :: Python :: 3.7",
        "Programming Language :: Python :: 3.8",
        "Programming Language :: Python :: 3.9",
        "Programming Language :: Python :: 3.10",
        "Programming Language :: Python :: Implementation :: CPython",
        "Programming Language :: Python :: Implementation :: PyPy",
        "License :: OSI Approved",
        "License :: OSI Approved :: Apache Software License",
        "Operating System :: OS Independent",
    ],
    python_requires=">=3.7",
    packages=find_packages(),
    package_data={"mintlemon": ["data/*"]},
    include_package_data=True,
    install_requires=[
        "hunspell==0.5.5",
        "cyhunspell==2.0.2",
        "numpy>=1.20.0",    
        "regex>=2021.4.4",    
        "zeyrek>=0.1.3",    
        "nltk>=3.8.1",    
        "pandas>=1.3.4",    
        "scikit-learn>=1.2.0",
    ],
    extras_require={"dev": ["yapf", "bumpver", "flake8", "coverage", "pytest"]},
)<|MERGE_RESOLUTION|>--- conflicted
+++ resolved
@@ -6,11 +6,8 @@
 
 setup(
     name="mintlemon-turkish-nlp",
-<<<<<<< HEAD
+    update-package-version
     version = "0.3.0",
-=======
-    version = "0.2.6",
->>>>>>> 45461ba5
     description="Mint & Lemon Turkish NLP Library developed by Mint & Lemon Development Team.",
     author="Mint&Lemon",
     license="Apache License, Version 2.0",
