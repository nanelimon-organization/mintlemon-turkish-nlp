--- conflicted
+++ resolved
@@ -235,18 +235,8 @@
 
         Example
         -------
-<<<<<<< HEAD
         >>> text = "Bu cümle 12.34 ile başlıyor ve 56 ile bitiyor. 2,5 +3,5 -3,4 ile ilgili bir şeyler söyleyebiliriz."
         >>> remove_numbers(text)
         'Bu cümle ile başlıyor ve ile bitiyor. ile ilgili bir şeyler söyleyebiliriz.'
         """
-        return re.sub(r'(?<!\d)[-+]?\d*\.?\d+(?!\d)\s*','', text)
-        
-=======
-        >>> text = "Bu cümle 12.34 ile başlıyor ve 56 ile bitiyor."
-        >>> remove_numbers(text)
-        'Bu cümle ile başlıyor ve ile bitiyor.'
-        """
-        return re.sub(r'[-+]?\d*\.?\d+\s*','', text)
-    
->>>>>>> 51fcfcf5
+        return re.sub(r'(?<!\d)[-+]?\d*\.?\d+(?!\d)\s*','', text)